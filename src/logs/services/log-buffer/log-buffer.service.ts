--- conflicted
+++ resolved
@@ -68,11 +68,6 @@
     this.logger.debug(
       `Added ${logs.length} logs to buffer for execution ${executionId}. Buffer size: ${buffer.getSize()}`,
     );
-<<<<<<< HEAD
-    
-=======
-
->>>>>>> 7a3d3699
     // Emit event for WebSocket broadcasting
     this.eventEmitter.emit('logs.new', { executionId, logs });
   }
