--- conflicted
+++ resolved
@@ -85,11 +85,7 @@
 
     // If no delay, add all logs to buffer at once (this will trigger broadcast)
     if (!dto.delay || dto.delay === 0) {
-<<<<<<< HEAD
-      this.logBuffer.addLogs(executionId, logs as LogEntry[]);
-=======
       this.logBuffer.addLogs(executionId, logs);
->>>>>>> 7a3d3699
     }
 
     return {
