import {
  WebSocketGateway,
  WebSocketServer,
  SubscribeMessage,
  OnGatewayConnection,
  OnGatewayDisconnect,
} from '@nestjs/websockets';
import { Server, Socket } from 'socket.io';
import { Injectable, Logger } from '@nestjs/common';
import { OnEvent } from '@nestjs/event-emitter';
import { JwtService } from '../auth/jwt.service';
import { LogsService } from './logs.service';
import { LogBufferService } from './services/log-buffer/log-buffer.service';

@Injectable()
@WebSocketGateway({
  cors: {
    origin:
      process.env.NODE_ENV === 'production'
        ? ['https://codecat-otto.shop', 'https://www.codecat-otto.shop']
        : [
            process.env.FRONTEND_URL || 'http://localhost:5173',
            'http://localhost:5173',
            'http://localhost:5174',
            'http://localhost:5175',
          ],
    credentials: true,
  },
  namespace: '/logs',
})
export class LogsGateway implements OnGatewayConnection, OnGatewayDisconnect {
  @WebSocketServer()
  server: Server;

  private readonly logger = new Logger(LogsGateway.name);

  constructor(
    private readonly jwtService: JwtService,
    private readonly logsService: LogsService,
    private readonly logBuffer: LogBufferService,
  ) {}

  handleConnection(client: Socket): void {
    // JWT 토큰 검증 (개발 환경에서는 선택적)
    const token = client.handshake.auth.token as string;

    // 개발 환경에서는 토큰이 없어도 허용
    if (process.env.NODE_ENV === 'development' && !token) {
      (client.data as Record<string, unknown>).userId = 'dev-user';
      this.logger.log(`Client connected (dev mode): ${client.id}`);
      return;
    }

    try {
      const user = this.validateToken(token);
      if (!user) {
        this.logger.warn(`Invalid token for client ${client.id}`);
        // 개발 환경에서는 토큰 검증 실패해도 연결 허용
        if (process.env.NODE_ENV === 'development') {
          (client.data as Record<string, unknown>).userId = 'dev-user-no-auth';
          this.logger.log(`Client connected (dev mode, no auth): ${client.id}`);
          return;
        }
        client.disconnect();
        return;
      }

      (client.data as Record<string, unknown>).userId = user.userId;
      this.logger.log(`Client connected: ${client.id}, User: ${user.userId}`);
    } catch (error) {
      this.logger.error(
        `Authentication failed for client ${client.id}:`,
        error as Error,
      );
      // 개발 환경에서는 에러가 있어도 연결 허용
      if (process.env.NODE_ENV === 'development') {
        (client.data as Record<string, unknown>).userId = 'dev-user-error';
        this.logger.log(
          `Client connected (dev mode, auth error): ${client.id}`,
        );
        return;
      }
      client.disconnect();
    }
  }

  handleDisconnect(client: Socket): void {
    this.logger.log(`Client disconnected: ${client.id}`);
  }

  @SubscribeMessage('subscribe')
  async handleSubscribe(
    client: Socket,
    payload: { executionId: string },
  ): Promise<void> {
    try {
      const { executionId } = payload;
      const userId = (client.data as Record<string, unknown>).userId as string;

      if (!userId) {
        client.emit('error', { message: 'Unauthorized', code: 'UNAUTHORIZED' });
        return;
      }

      if (!executionId) {
        client.emit('error', {
          message: 'Execution ID is required',
          code: 'INVALID_PAYLOAD',
        });
        return;
      }

      // 권한 확인
      const hasAccess = await this.logsService.checkAccess(userId, executionId);
      if (!hasAccess) {
        client.emit('error', {
          message: 'Access denied to this execution',
          code: 'ACCESS_DENIED',
        });
        return;
      }

      // Room 참가
      await client.join(`execution:${executionId}`);
      this.logger.log(
        `Client ${client.id} joined room execution:${executionId}`,
      );

      // 버퍼된 로그 즉시 전송
      const bufferedLogs = this.logBuffer.getRecentLogs(executionId);
      if (bufferedLogs.length > 0) {
        client.emit('logs:buffered', bufferedLogs);
      }

      // DB에서 이전 로그 로드
      const historicalLogs = await this.logsService.getHistoricalLogs(
        executionId,
        1000,
      );
      this.logger.log(
        `Fetched ${historicalLogs.length} historical logs for execution ${executionId}`,
      );
      if (historicalLogs.length > 0) {
        client.emit('logs:historical', historicalLogs);
        this.logger.log(
          `Emitted ${historicalLogs.length} historical logs to client ${client.id}`,
        );
      }

      client.emit('subscribed', { executionId });
    } catch (error) {
      this.logger.error(
        `Error in handleSubscribe for client ${client.id}:`,
        error as Error,
      );
      client.emit('error', {
        message: 'Failed to subscribe to execution logs',
        code: 'SUBSCRIBE_FAILED',
      });
    }
  }

  @SubscribeMessage('unsubscribe')
  async handleUnsubscribe(
    client: Socket,
    payload: { executionId: string },
  ): Promise<void> {
    const { executionId } = payload;
    await client.leave(`execution:${executionId}`);
    this.logger.log(`Client ${client.id} left room execution:${executionId}`);
    client.emit('unsubscribed', { executionId });
  }

  // Event listener for new logs from LogBufferService
  @OnEvent('logs.new')
<<<<<<< HEAD
  handleNewLogs(payload: { executionId: string; logs: any[] }): void {
=======
  handleNewLogs(payload: { executionId: string; logs: unknown[] }): void {
>>>>>>> 7a3d3699
    const { executionId, logs } = payload;
    // Broadcast each log individually for real-time effect
    logs.forEach((log) => {
      this.server.to(`execution:${executionId}`).emit('logs:new', log);
    });
    this.logger.debug(
      `Broadcasted ${logs.length} logs to execution:${executionId}`,
    );
  }

  // 실행 상태 변경 알림
  broadcastStatusChange(executionId: string, status: string): void {
    this.server
      .to(`execution:${executionId}`)
      .emit('status:changed', { executionId, status });
    this.logger.log(
      `Broadcasted status change to execution:${executionId}: ${status}`,
    );
  }

  // 실행 완료 알림
  broadcastExecutionComplete(executionId: string, status: string): void {
    this.server
      .to(`execution:${executionId}`)
      .emit('execution:complete', { executionId, status });
    this.logger.log(
      `Broadcasted execution complete to execution:${executionId}: ${status}`,
    );
  }

  // 로그 브로드캐스트
  broadcastLogs(executionId: string, logs: unknown[]): void {
    this.server.to(`execution:${executionId}`).emit('logs:new', logs);
    this.logger.log(
      `Broadcasted ${logs.length} logs to execution:${executionId}`,
    );
  }

  private validateToken(token: string): { userId: string } | null {
    if (!token) {
      return null;
    }

    try {
      const decoded = this.jwtService.decode<{ userId: string }>(token);
      if (!decoded || !decoded.userId) {
        return null;
      }
      return decoded;
    } catch (error) {
      this.logger.error('Token validation error:', error as Error);
      return null;
    }
  }
}<|MERGE_RESOLUTION|>--- conflicted
+++ resolved
@@ -173,11 +173,7 @@
 
   // Event listener for new logs from LogBufferService
   @OnEvent('logs.new')
-<<<<<<< HEAD
-  handleNewLogs(payload: { executionId: string; logs: any[] }): void {
-=======
   handleNewLogs(payload: { executionId: string; logs: unknown[] }): void {
->>>>>>> 7a3d3699
     const { executionId, logs } = payload;
     // Broadcast each log individually for real-time effect
     logs.forEach((log) => {
