import { Injectable, Logger } from '@nestjs/common';
import { InjectRepository } from '@nestjs/typeorm';
import { Repository } from 'typeorm';
import {
  CodeBuildClient,
  CreateProjectCommand,
  StartBuildCommand,
  BatchGetBuildsCommand,
  DeleteProjectCommand,
  LogsConfigStatusType,
} from '@aws-sdk/client-codebuild';
import { STSClient, GetCallerIdentityCommand } from '@aws-sdk/client-sts';
import { BuildSpecGeneratorService } from './buildspec-generator.service';
import { ECRService } from './ecr.service';
import { EventBridgeService } from './eventbridge.service';
import { CloudWatchLogsService } from './cloudwatch-logs.service';
import { Execution } from '../database/entities/execution.entity';
<<<<<<< HEAD
import { ExecutionType, ExecutionStatus } from '../database/entities/execution.entity';
=======
import {
  ExecutionType,
  ExecutionStatus,
} from '../database/entities/execution.entity';
>>>>>>> 7a3d3699

// Flow 노드 타입 (frontend와 동일)
interface AnyCICDNodeData {
  blockType: string;
  groupType: string;
  blockId: string;
  onSuccess: string | null;
  onFailed: string | null;
  [key: string]: any;
}

@Injectable()
export class CodeBuildService {
  private readonly logger = new Logger(CodeBuildService.name);
  private readonly codeBuildClient: CodeBuildClient;
  private readonly stsClient: STSClient;

  constructor(
    @InjectRepository(Execution)
    private readonly executionRepository: Repository<Execution>,
    private readonly buildSpecGenerator: BuildSpecGeneratorService,
    private readonly ecrService: ECRService,
    private readonly eventBridgeService: EventBridgeService,
    private readonly cloudWatchLogsService: CloudWatchLogsService,
  ) {
    const region = process.env.AWS_REGION || 'ap-northeast-2';

    this.codeBuildClient = new CodeBuildClient({
      region,
      credentials: {
        accessKeyId: process.env.AWS_ACCESS_KEY_ID!,
        secretAccessKey: process.env.AWS_SECRET_ACCESS_KEY!,
      },
    });

    this.stsClient = new STSClient({
      region,
      credentials: {
        accessKeyId: process.env.AWS_ACCESS_KEY_ID!,
        secretAccessKey: process.env.AWS_SECRET_ACCESS_KEY!,
      },
    });
  }

  /**
   * CodeBuild 프로젝트 생성
   */
  async createProject(config: {
    userId: string;
    projectId: string;
    projectName: string;
    githubRepositoryUrl: string;
    branch: string;
    flowNodes: AnyCICDNodeData[];
    buildImage?: string;
    computeType?: string;
    timeoutInMinutes?: number;
  }): Promise<{
    arn: string;
    projectName: string;
    logGroup: string;
    ecrRepository: string;
    ecrRepositoryUri: string;
  }> {
    try {
      // 1. buildspec.yml 생성
      const buildSpec = this.buildSpecGenerator.generateBuildSpec(
        config.flowNodes,
      );
      this.logger.log(`Generated buildspec for project ${config.projectId}`);

      // 2. AWS 설정 기본값 처리
      const buildImage = config.buildImage || 'aws/codebuild/standard:7.0';
      const computeType = config.computeType || 'BUILD_GENERAL1_MEDIUM';
      const timeoutInMinutes = config.timeoutInMinutes || 60;

      // 3. AWS Account ID 조회
      const { Account } = await this.stsClient.send(
        new GetCallerIdentityCommand({}),
      );
      const region = process.env.AWS_REGION || 'ap-northeast-2';
      const environment = process.env.NODE_ENV || 'development';

      // 4. Otto 명명 규칙 적용
      const codebuildProjectName = `otto-${environment}-${config.projectId}-build`;
      const cloudwatchLogGroup = `/aws/codebuild/otto/${environment}/${config.userId}/${config.projectId}`;

      // 서비스 역할 설정 - 환경변수가 있으면 사용, 없으면 기본 역할 생성
      const serviceRoleArn =
        process.env.CODEBUILD_SERVICE_ROLE_ARN ||
        `arn:aws:iam::${Account}:role/codebuild-${codebuildProjectName}-service-role`;

      // 5. ECR Repository 생성
      const ecrResult = await this.ecrService.createRepositoryIfNotExists({
        userId: config.userId,
        projectId: config.projectId,
      });

      this.logger.log(`ECR Repository ready: ${ecrResult.repositoryName}`);

      // 6. CloudWatch 로그 그룹 생성 (CodeBuild 프로젝트보다 먼저 생성)
      await this.cloudWatchLogsService.createLogGroup(cloudwatchLogGroup, 7);
      this.logger.log(`CloudWatch log group created: ${cloudwatchLogGroup}`);

      // 7. CodeBuild 프로젝트 생성
      const createProjectInput = {
        name: codebuildProjectName,
        description: `Otto project: ${config.projectName}`,
        source: {
          type: 'GITHUB' as const,
          location: config.githubRepositoryUrl,
          buildspec: buildSpec, // 인라인 buildspec 사용
          gitCloneDepth: 1,
          gitSubmodulesConfig: {
            fetchSubmodules: false,
          },
        },
        sourceVersion: config.branch, // 브랜치 지정
        artifacts: {
          type: 'NO_ARTIFACTS' as const, // ECR 사용하므로 S3 아티팩트 불필요
        },
        environment: {
          type: 'LINUX_CONTAINER' as const,
          image: buildImage,
          computeType: computeType as
            | 'BUILD_GENERAL1_SMALL'
            | 'BUILD_GENERAL1_MEDIUM'
            | 'BUILD_GENERAL1_LARGE'
            | 'BUILD_GENERAL1_2XLARGE',
          privilegedMode: true, // Docker 빌드를 위해 필수
          environmentVariables: [
            {
              name: 'AWS_ACCOUNT_ID',
              value: Account,
            },
            {
              name: 'AWS_DEFAULT_REGION',
              value: region,
            },
            {
              name: 'IMAGE_REPO_NAME',
              value: ecrResult.repositoryName,
            },
            {
              name: 'USER_ID',
              value: config.userId,
            },
            {
              name: 'PROJECT_ID',
              value: config.projectId,
            },
            {
              name: 'PROJECT_NAME',
              value: config.projectName,
            },
            {
              name: 'NODE_ENV',
              value: environment,
            },
          ],
        },
        timeoutInMinutes,
        logsConfig: {
          cloudWatchLogs: {
            status: LogsConfigStatusType.ENABLED,
            groupName: cloudwatchLogGroup,
            // streamName은 AWS에서 자동 생성 (buildId 사용)
          },
        },
        tags: [
          {
            key: 'Project',
            value: 'Otto',
          },
          {
            key: 'Environment',
            value: environment,
          },
          {
            key: 'UserId',
            value: config.userId,
          },
          {
            key: 'ProjectId',
            value: config.projectId,
          },
          {
            key: 'ManagedBy',
            value: 'Otto-System',
          },
        ],
      };

      // 서비스 역할 추가
      const createProjectInputWithRole = {
        ...createProjectInput,
        serviceRole: serviceRoleArn,
      };
      this.logger.log(`Using service role: ${serviceRoleArn}`);

      const result = await this.codeBuildClient.send(
        new CreateProjectCommand(createProjectInputWithRole),
      );

      this.logger.log(
        `CodeBuild project created successfully: ${codebuildProjectName}`,
      );

      // 8. EventBridge Rule 생성 (실시간 로그 이벤트 수신용 - 필수)
      await this.eventBridgeService.createCodeBuildEventRule(
        codebuildProjectName,
      );
      this.logger.log(
        `EventBridge rule created for project: ${codebuildProjectName}`,
      );

      return {
        arn: result.project?.arn || '',
        projectName: codebuildProjectName,
        logGroup: cloudwatchLogGroup,
        ecrRepository: ecrResult.repositoryName,
        ecrRepositoryUri: ecrResult.repositoryUri,
      };
    } catch (error) {
      this.logger.error(
        `Failed to create CodeBuild project: ${(error as Error).message}`,
      );
      throw new Error(
        `CodeBuild 프로젝트 생성 실패: ${(error as Error).message}`,
      );
    }
  }

  /**
   * 빌드 실행
   */
  async startBuild(config: {
    projectName: string;
    userId: string;
    projectId: string;
    pipelineId?: string;
    flowNodes?: AnyCICDNodeData[];
  }): Promise<{
    buildId: string;
    buildNumber: string;
    imageTag: string;
  }> {
    try {
      // flowNodes가 있으면 새로운 buildspec 생성
      let sourceOverrides: { buildspecOverride?: string } | undefined =
        undefined;
      if (config.flowNodes && config.flowNodes.length > 0) {
        const updatedBuildSpec = this.buildSpecGenerator.generateBuildSpec(
          config.flowNodes,
        );
        this.logger.log(`Updated buildspec for runtime: ${updatedBuildSpec}`);
        sourceOverrides = {
          buildspecOverride: updatedBuildSpec,
        };
      }

      const environmentVariablesOverride = [
        {
          name: 'PIPELINE_ID',
          value: config.pipelineId || 'manual',
        },
        {
          name: 'EXECUTION_TIMESTAMP',
          value: new Date().toISOString(),
        },
        // EventBridge 이벤트에서 사용할 메타데이터
        {
          name: 'OTTO_USER_ID',
          value: config.userId,
        },
        {
          name: 'OTTO_PROJECT_ID',
          value: config.projectId,
        },
      ];

      const startBuildResult = await this.codeBuildClient.send(
        new StartBuildCommand({
          projectName: config.projectName,
          environmentVariablesOverride,
          ...sourceOverrides,
        }),
      );

      const buildId = startBuildResult.build?.id;
      const buildArn = startBuildResult.build?.arn;
      const actualBuildNumber = startBuildResult.build?.buildNumber;

      if (!buildId) {
        throw new Error('Failed to get build ID from CodeBuild response');
      }

      this.logger.log(
        `CodeBuild response - buildId: ${buildId}, buildArn: ${buildArn}, buildNumber: ${actualBuildNumber}`,
      );

      // buildId 형식: "projectName:uuid"
      // 실제 빌드 번호는 CodeBuild 내부에서 $CODEBUILD_BUILD_NUMBER로 사용됨
      // 우리는 buildId의 UUID 부분을 사용하지 말고, 실제 sequential number가 필요함

      // buildNumber가 없으면 빌드 정보를 다시 조회
      let buildNumber: string;
      if (actualBuildNumber) {
        buildNumber = actualBuildNumber.toString();
      } else {
        // BatchGetBuilds로 실제 빌드 정보 조회
        const buildInfo = await this.codeBuildClient.send(
          new BatchGetBuildsCommand({
            ids: [buildId],
          }),
        );

        const build = buildInfo.builds?.[0];
        if (build?.buildNumber) {
          buildNumber = build.buildNumber.toString();
        } else {
          // fallback: buildId의 UUID 부분은 사용하지 않고 타임스탬프 사용
          this.logger.warn(
            `Could not get build number from CodeBuild, using timestamp`,
          );
          buildNumber = Date.now().toString();
        }
      }

      this.logger.log(`Using build number: ${buildNumber}`);

      // 이미지 태그 생성
      const imageTag = this.ecrService.generateImageTag({
        userId: config.userId,
        projectId: config.projectId,
        buildNumber,
      });

      this.logger.log(`Build started successfully: ${buildId}`);
      this.logger.log(`Build number extracted: ${buildNumber}`);
      this.logger.log(`Image tag generated: ${imageTag}`);

      // EventBridge 모드에서 execution 레코드 생성
      // (EventBridge IN_PROGRESS 이벤트가 오기 전에 생성)
      if (process.env.USE_EVENTBRIDGE === 'true') {
        try {
          const executionId = buildId.split(':')[1]; // UUID 부분 사용
          const logStreamName = executionId; // CloudWatch 로그 스트림명
<<<<<<< HEAD
          
=======

>>>>>>> 7a3d3699
          const execution = this.executionRepository.create({
            executionId: executionId,
            executionType: ExecutionType.BUILD,
            status: ExecutionStatus.RUNNING,
            awsBuildId: buildId,
            projectId: config.projectId,
            pipelineId: config.pipelineId || '',
            userId: config.userId,
            logStreamName: logStreamName, // CloudWatch 로그 스트림명 설정
            startedAt: new Date(),
            metadata: {
              source: 'otto-ui',
              buildNumber,
              imageTag,
              projectName: config.projectName,
            },
          });
<<<<<<< HEAD
          
          await this.executionRepository.save(execution);
          this.logger.log(`Created execution record ${executionId} for build ${buildId} with logStream ${logStreamName}`);
          
          // CloudWatch 폴링은 EventBridge IN_PROGRESS 이벤트에서 시작됨
          // 여기서는 execution 레코드만 생성
        } catch (error) {
          this.logger.error(`Failed to create execution record: ${error.message}`);
=======

          await this.executionRepository.save(execution);
          this.logger.log(
            `Created execution record ${executionId} for build ${buildId} with logStream ${logStreamName}`,
          );

          // CloudWatch 폴링은 EventBridge IN_PROGRESS 이벤트에서 시작됨
          // 여기서는 execution 레코드만 생성
        } catch (error) {
          this.logger.error(
            `Failed to create execution record: ${(error as Error).message}`,
          );
>>>>>>> 7a3d3699
          // execution 생성 실패해도 빌드는 계속 진행
        }
      }

      return {
        buildId,
        buildNumber,
        imageTag,
      };
    } catch (error) {
      this.logger.error(`Failed to start build: ${(error as Error).message}`);
      throw new Error(`빌드 실행 실패: ${(error as Error).message}`);
    }
  }

  /**
   * 빌드 상태 조회
   */
  async getBuildStatus(buildId: string): Promise<{
    buildStatus: string;
    currentPhase?: string;
    startTime?: Date;
    endTime?: Date;
    logs?: {
      groupName?: string;
      streamName?: string;
    };
  }> {
    try {
      const result = await this.codeBuildClient.send(
        new BatchGetBuildsCommand({
          ids: [buildId],
        }),
      );

      const build = result.builds?.[0];
      if (!build) {
        throw new Error(`Build not found: ${buildId}`);
      }

      return {
        buildStatus: build.buildStatus || 'UNKNOWN',
        currentPhase: build.currentPhase,
        startTime: build.startTime,
        endTime: build.endTime,
        logs: {
          groupName: build.logs?.groupName,
          streamName: build.logs?.streamName,
        },
      };
    } catch (error) {
      this.logger.error(
        `Failed to get build status: ${(error as Error).message}`,
      );
      throw new Error(`빌드 상태 조회 실패: ${(error as Error).message}`);
    }
  }

  /**
   * CodeBuild 프로젝트 삭제
   */
  async deleteProject(projectName: string): Promise<void> {
    try {
      // 1. EventBridge Rule 삭제 (있는 경우)
      try {
        await this.eventBridgeService.deleteCodeBuildEventRule(projectName);
        this.logger.log(`EventBridge rule deleted for project: ${projectName}`);
      } catch (error) {
        this.logger.warn(
          `Failed to delete EventBridge rule: ${(error as Error).message}`,
        );
      }

      // 2. CodeBuild 프로젝트 삭제
      await this.codeBuildClient.send(
        new DeleteProjectCommand({
          name: projectName,
        }),
      );

      this.logger.log(`CodeBuild project deleted: ${projectName}`);
    } catch (error) {
      if ((error as Error).name === 'ResourceNotFoundException') {
        this.logger.warn(
          `CodeBuild project not found for deletion: ${projectName}`,
        );
        return;
      }

      this.logger.error(
        `Failed to delete CodeBuild project: ${(error as Error).message}`,
      );
      throw new Error(
        `CodeBuild 프로젝트 삭제 실패: ${(error as Error).message}`,
      );
    }
  }

  /**
   * ECR Repository 삭제 (롤백용)
   */
  async deleteEcrRepository(repositoryName: string): Promise<void> {
    return this.ecrService.deleteRepository(repositoryName);
  }

  /**
   * CloudWatch 로그 그룹 삭제 (롤백용)
   */
  async deleteCloudWatchLogGroup(logGroupName: string): Promise<void> {
    return this.cloudWatchLogsService.deleteLogGroup(logGroupName);
  }
}<|MERGE_RESOLUTION|>--- conflicted
+++ resolved
@@ -15,14 +15,10 @@
 import { EventBridgeService } from './eventbridge.service';
 import { CloudWatchLogsService } from './cloudwatch-logs.service';
 import { Execution } from '../database/entities/execution.entity';
-<<<<<<< HEAD
-import { ExecutionType, ExecutionStatus } from '../database/entities/execution.entity';
-=======
 import {
   ExecutionType,
   ExecutionStatus,
 } from '../database/entities/execution.entity';
->>>>>>> 7a3d3699
 
 // Flow 노드 타입 (frontend와 동일)
 interface AnyCICDNodeData {
@@ -371,11 +367,6 @@
         try {
           const executionId = buildId.split(':')[1]; // UUID 부분 사용
           const logStreamName = executionId; // CloudWatch 로그 스트림명
-<<<<<<< HEAD
-          
-=======
-
->>>>>>> 7a3d3699
           const execution = this.executionRepository.create({
             executionId: executionId,
             executionType: ExecutionType.BUILD,
@@ -393,16 +384,6 @@
               projectName: config.projectName,
             },
           });
-<<<<<<< HEAD
-          
-          await this.executionRepository.save(execution);
-          this.logger.log(`Created execution record ${executionId} for build ${buildId} with logStream ${logStreamName}`);
-          
-          // CloudWatch 폴링은 EventBridge IN_PROGRESS 이벤트에서 시작됨
-          // 여기서는 execution 레코드만 생성
-        } catch (error) {
-          this.logger.error(`Failed to create execution record: ${error.message}`);
-=======
 
           await this.executionRepository.save(execution);
           this.logger.log(
@@ -415,7 +396,6 @@
           this.logger.error(
             `Failed to create execution record: ${(error as Error).message}`,
           );
->>>>>>> 7a3d3699
           // execution 생성 실패해도 빌드는 계속 진행
         }
       }
